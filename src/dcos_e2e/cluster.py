--- conflicted
+++ resolved
@@ -1,11 +1,8 @@
-<<<<<<< HEAD
-import subprocess
-=======
 """
 DC/OS Cluster management tools. Independent of back ends.
 """
 
->>>>>>> ab2a394e
+import subprocess
 from contextlib import ContextDecorator
 from pathlib import Path
 from typing import Dict, List, Optional, Set, Tuple
@@ -86,7 +83,8 @@
         test_host = next(iter(self.masters))
 
         dcos_dns_address = 'http://{ip_address}'.format(
-            ip_address=test_host._ip_address)
+            ip_address=test_host._ip_address
+        )
         master_hosts = ','.join([node._ip_address for node in self.masters])
         slave_hosts = ','.join([node._ip_address for node in self.agents])
         public_slave_hosts = ','.join(
