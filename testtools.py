import subprocess
import uuid
from contextlib import ContextDecorator
from pathlib import Path
<<<<<<< HEAD
from shutil import copyfile, copytree, rmtree
=======
from shutil import copyfile
>>>>>>> 5dd6b1dd
from typing import Dict, List, Set, Tuple

import yaml
from docker import Client


class _Node:
    """
    A record of a DC/OS cluster node.
    """

    def __init__(self, ip_address: str, ssh_key_path: Path) -> None:
        """
        Args:
            ip_address: The IP address of the node.
            ssh_key_path: The path to an SSH key which can be used to SSH to
                the node as the `root` user.
        """
        self._ip_address = ip_address
        self._ssh_key_path = ssh_key_path

    def run_as_root(self, args: List[str]) -> subprocess.CompletedProcess:
        """
        Run a command on this node as ``root``.

        Args:
            args: The command to run on the node.

        Returns:
            The representation of the finished process.

        Raises:
            CalledProcessError: The process exited with a non-zero code.
        """
        ssh_args = [
            'ssh',
            # Suppress warnings.
            # In particular, we don't care about remote host identification
            # changes.
            "-q",
            # The node may be an unknown host.
            "-o",
            "StrictHostKeyChecking=no",
            # Use an SSH key which is authorized.
            "-i",
            str(self._ssh_key_path),
            # Run commands as the root user.
            "-l",
            "root",
            # Bypass password checking.
            "-o",
            "PreferredAuthentications=publickey",
            self._ip_address,
        ] + args

        return subprocess.run(args=ssh_args, check=True)


class _DCOS_Docker:
    """
    A record of a DC/OS Docker cluster.
    """

    def __init__(
        self,
        masters: int,
        agents: int,
        public_agents: int,
        extra_config: Dict,
        generate_config_path: Path,
        dcos_docker_path: Path,
    ) -> None:
        """
        Create a DC/OS Docker cluster.

        Args:
            masters: The number of master nodes to create.
            agents: The number of master nodes to create.
            public_agents: The number of master nodes to create.
            extra_config: DC/OS Docker comes with a "base" configuration.
                This dictionary can contain extra installation configuration
                variables.
            generate_config_path: The path to a build artifact to install.
            dcos_docker_path: The path to a clone of DC/OS Docker.
        """
        # If we run tests concurrently, we want unique container names.
        # However, it may be useful for debugging to group these names.
        # Therefore, we use the same random string in each container in a
        # cluster.
        random = uuid.uuid4()

        # We create a new instance of DC/OS Docker and we work in this
        # directory.
        # This reduces the chance of conflicts.
        # We put this in the `/tmp` directory because that is writeable on
        # the Vagrant VM.
        self._path = Path('/tmp') / 'dcos-docker-{random}'.format(
            random=random)
        copytree(src=str(dcos_docker_path), dst=str(self._path))

        copyfile(
            src=str(generate_config_path),
            dst=str(self._path / 'dcos_generate_config.sh'),
        )

        # To avoid conflicts, we use random container names.
        # We use the same random string for each container in a cluster so
        # that they can be associated easily.
        random = uuid.uuid4()

        self._variables = {
            # Number of nodes.
            'MASTERS': str(masters),
            'AGENTS': str(agents),
            'PUBLIC_AGENTS': str(public_agents),
<<<<<<< HEAD
            'MASTER_CTR': 'dcos-master-test-{random}-'.format(random=random),
            'AGENT_CTR': 'dcos-agent-test-{random}-'.format(random=random),
=======
            # Container names.
            'MASTER_CTR': 'dcos-master-{random}-'.format(random=random),
            'AGENT_CTR': 'dcos-agent-{random}-'.format(random=random),
>>>>>>> 5dd6b1dd
            'PUBLIC_AGENT_CTR': 'dcos-public-agent-{random}-'.format(
                random=random),
        }  # type: Dict[str, str]

        if extra_config:
            self._variables['EXTRA_GENCONF_CONFIG'] = yaml.dump(
                data=extra_config,
                default_flow_style=False,
            )

        self._wait_for_installers()
        self._make(target='all')

    # @retry()
    def _wait_for_installers(self) -> None:

        def genconf_container_running():
            client = Client()
            for container in client.containers():
                image = container['Image']
                image = container['Names'][0]
                if image.startswith('mesosphere/dcos-genconf'):
                    return True
            return False

        while genconf_container_running:
            from time import sleep
            sleep(1)

    def _make(self, target: str) -> None:
        """
        Run `make` in the DC/OS Docker directory using variables associated
        with this instance.

        Args:
            target: `make` target to run.

        Raises:
            CalledProcessError: The process exited with a non-zero code.
        """
        args = ['make'] + [
            '{key}={value}'.format(key=key, value=value)
            for key, value in self._variables.items()
        ] + [target]

        subprocess.run(
            args=args,
            cwd=str(self._path),
            check=True,
            stdout=subprocess.PIPE,
            stderr=subprocess.PIPE,
        )

    def postflight(self) -> None:
        """
        Wait for nodes to be ready to run tests against.
        """
        self._make(target='postflight')

    def destroy(self) -> None:
        """
        Destroy all nodes in the cluster.
        """
        self._make(target='clean')
        rmtree(path=str(self._path))

    def _nodes(self, container_base_name: str, num_nodes: int) -> Set[_Node]:
        """
        Args:
            container_base_name: The start of the container names.
            num_nodes: The number of nodes.

        Returns: ``_Node``s corresponding to containers with names starting
            with ``container_base_name``.
        """
        client = Client()
        nodes = set([])  # type: Set[_Node]
        ssh_dir = Path(self._variables['SSH_DIR'])

        while len(nodes) < num_nodes:
            container_name = '{container_base_name}{number}'.format(
                container_base_name=container_base_name,
                number=len(nodes) + 1,
            )
            details = client.inspect_container(container=container_name)
            ip_address = details['NetworkSettings']['IPAddress']
            node = _Node(
                ip_address=ip_address,
                ssh_key_path=ssh_dir / 'id_rsa',
            )
            nodes.add(node)

        return nodes

    @property
    def masters(self) -> Set[_Node]:
        """
        Return all DC/OS master ``_Node``s.
        """
        return self._nodes(
            container_base_name=self._variables['MASTER_CTR'],
            num_nodes=int(self._variables['MASTERS']),
        )


class Cluster(ContextDecorator):
    """
    A record of a DC/OS Cluster.

    This is intended to be used as context manager.
    """

    def __init__(
        self,
        extra_config: Dict,
        masters: int=1,
        agents: int=0,
        public_agents: int=0,
    ) -> None:
        """
        Args:
            extra_config: This dictionary can contain extra installation
                configuration variables to add to base configurations.
            masters: The number of master nodes to create.
            agents: The number of master nodes to create.
            public_agents: The number of master nodes to create.
        """
        # See README.md for information on the required configuration.
        with open('configuration.yaml') as configuration:
            tests_config = yaml.load(configuration)

        self._backend = _DCOS_Docker(
            masters=masters,
            agents=agents,
            public_agents=public_agents,
            extra_config=extra_config,
            generate_config_path=Path(
                tests_config['dcos_generate_config_path']),
            dcos_docker_path=Path(tests_config['dcos_docker_path']),
        )
        self._backend.postflight()

    def __enter__(self) -> 'Cluster':
        """
        A context manager receives this ``Cluster`` instance.
        """
        return self

    @property
    def masters(self) -> Set[_Node]:
        """
        Return all DC/OS master ``_Node``s.
        """
        return self._backend.masters

    def __exit__(self, *exc: Tuple[None, None, None]) -> bool:
        """
        On exiting, destroy all nodes in the cluster.
        """
        self._backend.destroy()
        return False<|MERGE_RESOLUTION|>--- conflicted
+++ resolved
@@ -2,11 +2,7 @@
 import uuid
 from contextlib import ContextDecorator
 from pathlib import Path
-<<<<<<< HEAD
 from shutil import copyfile, copytree, rmtree
-=======
-from shutil import copyfile
->>>>>>> 5dd6b1dd
 from typing import Dict, List, Set, Tuple
 
 import yaml
@@ -122,14 +118,9 @@
             'MASTERS': str(masters),
             'AGENTS': str(agents),
             'PUBLIC_AGENTS': str(public_agents),
-<<<<<<< HEAD
-            'MASTER_CTR': 'dcos-master-test-{random}-'.format(random=random),
-            'AGENT_CTR': 'dcos-agent-test-{random}-'.format(random=random),
-=======
             # Container names.
             'MASTER_CTR': 'dcos-master-{random}-'.format(random=random),
             'AGENT_CTR': 'dcos-agent-{random}-'.format(random=random),
->>>>>>> 5dd6b1dd
             'PUBLIC_AGENT_CTR': 'dcos-public-agent-{random}-'.format(
                 random=random),
         }  # type: Dict[str, str]
@@ -146,7 +137,7 @@
     # @retry()
     def _wait_for_installers(self) -> None:
 
-        def genconf_container_running():
+        def genconf_container_running() -> bool:
             client = Client()
             for container in client.containers():
                 image = container['Image']
