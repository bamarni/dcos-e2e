"""
Common utilities for end to end tests.
"""

import logging
from subprocess import (
    PIPE,
    STDOUT,
    CalledProcessError,
    CompletedProcess,
    Popen,
)
from typing import Dict, List, Optional, Union

logging.basicConfig(level=logging.DEBUG)
LOGGER = logging.getLogger(__name__)


def run_subprocess(
    args: List[str],
    log_output_live: bool,
<<<<<<< HEAD
    cwd: Optional[Union[bytes, str]] = None
=======
    cwd: Optional[Union[bytes, str]]=None,
    env: Optional[Dict[str, str]]=None,
>>>>>>> a3e4ecf4
) -> CompletedProcess:
    """
    Run a command in a subprocess.

    Args:
        args: See `subprocess.run`.
        log_output_live: If `True`, log output live. If `True`, stderr is
            merged into stdout in the return value.
        cwd: See `subprocess.run`.
        env: See `subprocess.run`.

    Returns:
        See `subprocess.run`.

    Raises:
        CalledProcessError: See `subprocess.run`.
    """
    # It is hard to log output of both stdout and stderr live unless we
    # combine them.
    # See http://stackoverflow.com/a/18423003.
    if log_output_live:
        process_stderr = STDOUT
    else:
        process_stderr = PIPE

    with Popen(
        args=args,
        cwd=cwd,
        stdout=PIPE,
        stderr=process_stderr,
        env=env,
    ) as process:
        try:
            if log_output_live:
                stdout = b''
                stderr = b''
                for line in process.stdout:
                    LOGGER.debug(line)
                    stdout += line
                # Without this, `.poll()` will return None on some
                # systems.
                # See https://stackoverflow.com/a/33563376.
                process.communicate()
            else:
                stdout, stderr = process.communicate()
        except:  # noqa: B001 pragma: no cover
            # We clean up if there is an error while getting the output.
            # This may not happen while running tests so we ignore coverage.
            process.kill()
            process.wait()
            raise
        retcode = process.poll()
        if retcode > 0:
            LOGGER.info(str(stderr))
            raise CalledProcessError(
                retcode, args, output=stdout, stderr=stderr
            )
    return CompletedProcess(args, retcode, stdout, stderr)<|MERGE_RESOLUTION|>--- conflicted
+++ resolved
@@ -19,12 +19,8 @@
 def run_subprocess(
     args: List[str],
     log_output_live: bool,
-<<<<<<< HEAD
-    cwd: Optional[Union[bytes, str]] = None
-=======
-    cwd: Optional[Union[bytes, str]]=None,
-    env: Optional[Dict[str, str]]=None,
->>>>>>> a3e4ecf4
+    cwd: Optional[Union[bytes, str]] = None,
+    env: Optional[Dict[str, str]] = None,
 ) -> CompletedProcess:
     """
     Run a command in a subprocess.
