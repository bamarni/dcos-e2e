"""
Tools for managing DC/OS cluster nodes.
"""

from contextlib import closing
from ipaddress import IPv4Address
from pathlib import Path
from subprocess import PIPE, CompletedProcess, Popen
from typing import Dict, List, Optional

import paramiko
from scpclient import Write

from ._common import run_subprocess


class Node:
    """
    A record of a DC/OS cluster node.
    """

    def __init__(self, ip_address: IPv4Address, ssh_key_path: Path) -> None:
        """
        Args:
            ip_address: The IP address of the node.
            ssh_key_path: The path to an SSH key which can be used to SSH to
                the node as the `root` user.

        Attributes:
            ip_address: The IP address of the node.
        """
        self.ip_address = ip_address
        self._ssh_key_path = ssh_key_path

    def _compose_ssh_command(
        self,
        args: List[str],
        user: str,
        env: Optional[Dict] = None,
    ) -> List[str]:
        """
        Return a command to run `args` on this node over SSH.

        Args:
            args: The command to run on this node.
            user: The user that the command will be run for over SSH.
            env: Environment variables to be set on the node before running
                the command. A mapping of environment variable names to
                values.

        Returns:
            The full SSH command to be run.
        """
        env = dict(env or {})

        command = []

        for key, value in env.items():
            export = "export {key}='{value}'".format(key=key, value=value)
            command.append(export)
            command.append('&&')

        command += args

        ssh_args = [
            'ssh',
            # Suppress warnings.
            # In particular, we don't care about remote host identification
            # changes.
            '-q',
            # This makes sure that only keys passed with the -i option are
            # used. Needed when there are already keys present in the SSH
            # key chain, which cause `Error: Too many Authentication
            # Failures`.
            '-o',
            'IdentitiesOnly=yes',
            # The node may be an unknown host.
            '-o',
            'StrictHostKeyChecking=no',
            # Use an SSH key which is authorized.
            '-i',
            str(self._ssh_key_path),
            # Run commands as the specified user.
            '-l',
            user,
            # Bypass password checking.
            '-o',
            'PreferredAuthentications=publickey',
            str(self.ip_address),
        ] + command

        return ssh_args

    def run(
        self,
        args: List[str],
        user: str,
        log_output_live: bool = False,
        env: Optional[Dict] = None,
    ) -> CompletedProcess:
        """
        Run a command on this node the given user.

        Args:
            args: The command to run on the node.
            user: The username to SSH as.
            log_output_live: If `True`, log output live. If `True`, stderr is
                merged into stdout in the return value.
            env: Environment variables to be set on the node before running
                the command. A mapping of environment variable names to
                values.

        Returns:
            The representation of the finished process.

        Raises:
            CalledProcessError: The process exited with a non-zero code.
        """
        ssh_args = self._compose_ssh_command(args=args, user=user, env=env)
        return run_subprocess(args=ssh_args, log_output_live=log_output_live)

    def run_as_root(
        self,
        args: List[str],
        log_output_live: bool = False,
        env: Optional[Dict] = None,
    ) -> CompletedProcess:
        """
        Run a command on this node as `root`.

        Args:
            args: The command to run on the node.
            log_output_live: If `True`, log output live. If `True`, stderr is
                merged into stdout in the return value.
            env: Environment variables to be set on the node before running
                the command. A mapping of environment variable names to
                values.

        Returns:
            The representation of the finished process.

        Raises:
            CalledProcessError: The process exited with a non-zero code.
        """

        return self.run(
            args=args,
            user='root',
            log_output_live=log_output_live,
            env=env,
        )

    def popen(
        self,
        args: List[str],
        user: str,
        env: Optional[Dict] = None,
    ) -> Popen:
        """
        Open a pipe to a command run on a node as the given user.

        Args:
            args: The command to run on the node.
            user: The user to open a pipe for a command for over SSH.
            env: Environment variables to be set on the node before running
                the command. A mapping of environment variable names to
                values.

        Returns:
            The pipe object attached to the specified process.
        """
<<<<<<< HEAD
        ssh_args = self.compose_ssh_command(args, user, env)

        process = Popen(args=ssh_args, stdout=PIPE, stderr=PIPE)

        return process

    def send_file(self, local_path: Path, remote_path: Path) -> None:
        """
        Copy a file to this node.

        Args:
            local_path: The path on the host of the file to send.
            remote_path: The path on the node to place the file.
        """
        user = 'root'
        ssh_client = paramiko.SSHClient()
        ssh_client.set_missing_host_key_policy(paramiko.AutoAddPolicy())
        ssh_client.connect(
            str(self.ip_address),
            username=user,
            key_filename=str(self._ssh_key_path),
        )

        with closing(Write(ssh_client.get_transport(), '.')) as scp_client:
            # See https://github.com/PyCQA/pylint/issues/1437 for why we
            # ignore an error.
            scp_client.send_file(  # pylint: disable=no-member
                local_filename=str(local_path),
                remote_filename=str(remote_path),
            )
=======
        ssh_args = self._compose_ssh_command(args=args, user=user, env=env)
        return Popen(args=ssh_args, stdout=PIPE, stderr=PIPE)
>>>>>>> 58ce147e
<|MERGE_RESOLUTION|>--- conflicted
+++ resolved
@@ -169,12 +169,8 @@
         Returns:
             The pipe object attached to the specified process.
         """
-<<<<<<< HEAD
-        ssh_args = self.compose_ssh_command(args, user, env)
-
-        process = Popen(args=ssh_args, stdout=PIPE, stderr=PIPE)
-
-        return process
+        ssh_args = self._compose_ssh_command(args=args, user=user, env=env)
+        return Popen(args=ssh_args, stdout=PIPE, stderr=PIPE)
 
     def send_file(self, local_path: Path, remote_path: Path) -> None:
         """
@@ -199,8 +195,4 @@
             scp_client.send_file(  # pylint: disable=no-member
                 local_filename=str(local_path),
                 remote_filename=str(remote_path),
-            )
-=======
-        ssh_args = self._compose_ssh_command(args=args, user=user, env=env)
-        return Popen(args=ssh_args, stdout=PIPE, stderr=PIPE)
->>>>>>> 58ce147e
+            )