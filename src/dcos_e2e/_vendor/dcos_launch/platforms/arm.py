--- conflicted
+++ resolved
@@ -20,11 +20,7 @@
                                                               DeploymentProperties,
                                                               ResourceGroup)
 from azure.monitor import MonitorClient
-<<<<<<< HEAD
-from dcos_e2e._vendor.dcos_test_utils.helpers import Host
-=======
 from ...dcos_test_utils.helpers import Host
->>>>>>> d69de9c1
 
 log = logging.getLogger(__name__)
 
