--- conflicted
+++ resolved
@@ -80,27 +80,21 @@
         By default commands are run on an arbitrary master node.
         """
         (master, ) = cluster.masters
-<<<<<<< HEAD
-=======
         command = ['/opt/mesosphere/bin/detect_ip']
         result = cluster.run_integration_tests(pytest_command=command).stdout
         assert str(master.public_ip_address).encode() == result
->>>>>>> 51d06136
 
     def test_custom_node(self, cluster: Cluster) -> None:
         """
         It is possible to run commands on any node.
         """
         (agent, ) = cluster.agents
-<<<<<<< HEAD
-=======
         command = ['/opt/mesosphere/bin/detect_ip']
         result = cluster.run_integration_tests(
             pytest_command=command,
             test_host=agent,
         ).stdout
         assert str(agent.public_ip_address).encode() == result
->>>>>>> 51d06136
 
 
 class TestExtendConfig:
