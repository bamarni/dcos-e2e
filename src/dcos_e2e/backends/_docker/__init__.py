"""
Helpers for creating and interacting with clusters on Docker.
"""

import inspect
import os
import socket
import stat
import uuid
from ipaddress import IPv4Address
from pathlib import Path
from shutil import copyfile, copytree, ignore_patterns, rmtree
from tempfile import TemporaryDirectory
from textwrap import dedent
from typing import Any, Dict, List, Optional, Set, Type, Union

import docker
import yaml
from cryptography.hazmat.primitives import serialization
from cryptography.hazmat.primitives.asymmetric import rsa
from cryptography.hazmat.backends import default_backend

from dcos_e2e._common import run_subprocess
from dcos_e2e.backends._base_classes import ClusterBackend, ClusterManager
from dcos_e2e.node import Node
from dcos_e2e.distributions import Distribution


def _get_open_port() -> int:
    """
    Return a free port.
    """
    host = ''
    with socket.socket(socket.AF_INET, socket.SOCK_STREAM) as new_socket:
        new_socket.bind((host, 0))
        new_socket.listen(1)
        return int(new_socket.getsockname()[1])


class Docker(ClusterBackend):
    """
    A record of a Docker backend which can be used to create clusters.
    """

    def __init__(
        self,
        workspace_dir: Optional[Path] = None,
        custom_master_mounts: Optional[Dict[str, Dict[str, str]]] = None,
        custom_agent_mounts: Optional[Dict[str, Dict[str, str]]] = None,
        custom_public_agent_mounts: Optional[Dict[str, Dict[str, str]]] = None,
    ) -> None:
        """
        Create a configuration for a Docker cluster backend.

        Args:
            workspace_dir: The directory in which large temporary files will be
                created. These files will be deleted at the end of a test run.
                This is equivalent to `dir` in
                https://docs.python.org/3/library/tempfile.html#tempfile.TemporaryDirectory  # noqa
            custom_master_mounts: Custom mounts add to master node containers.
            custom_agent_mounts: Custom mounts add to agent node containers.
            custom_public_agent_mounts: Custom mounts add to public agent node
                containers.

            For details about mount arguments, see `volumes` on
                http://docker-py.readthedocs.io/en/stable/containers.html#docker.models.containers.ContainerCollection.run  # noqa: E501

        Attributes:
            dcos_docker_path: The path to a clone of DC/OS Docker.
                This clone will be used to create the cluster.
            workspace_dir: The directory in which large temporary files will be
                created. These files will be deleted at the end of a test run.
            custom_master_mounts: Custom mounts add to master node containers.
                See `volumes` on
                http://docker-py.readthedocs.io/en/stable/containers.html#docker.models.containers.ContainerCollection.run  # noqa: E501
                for details.
        """
        current_file = inspect.stack()[0][1]
        current_parent = Path(os.path.abspath(current_file)).parent
        self.dcos_docker_path = current_parent / 'dcos_docker'
        self.workspace_dir = workspace_dir
        self.custom_master_mounts = dict(custom_master_mounts or {})
        self.custom_agent_mounts = dict(custom_agent_mounts or {})
        self.custom_public_agent_mounts = dict(
            custom_public_agent_mounts or {}
        )

    @property
    def cluster_cls(self) -> Type['DockerCluster']:
        """
        Return the `ClusterManager` class to use to create and manage a
        cluster.
        """
        return DockerCluster

    @property
    def default_ssh_user(self) -> str:
        """
        Return `root` as the default SSH user for the Docker backend.
        """
        return 'root'


class DockerCluster(ClusterManager):
    # pylint: disable=too-many-instance-attributes
    """
    A record of a Docker cluster.
    """

    def __init__(  # pylint: disable=super-init-not-called,too-many-statements
        self,
        masters: int,
        agents: int,
        public_agents: int,
        files_to_copy_to_installer: Dict[Path, Path],
        cluster_backend: Docker,
<<<<<<< HEAD
        distro: Distribution,
=======
        linux_distribution: Distribution,
>>>>>>> 0953bfe6
    ) -> None:
        """
        TODO: This distribution is not supported on this backend.
        Create a Docker cluster.

        Args:
            masters: The number of master nodes to create.
            agents: The number of agent nodes to create.
            public_agents: The number of public agent nodes to create.
            files_to_copy_to_installer: A mapping of host paths to paths on
                the installer node. These are files to copy from the host to
                the installer node before installing DC/OS. Currently on DC/OS
                Docker the only supported paths on the installer are in the
                `/genconf` directory.
            cluster_backend: Details of the specific Docker backend to use.
<<<<<<< HEAD
            distro: The Linux distribution to boot DC/OS on.
=======
            linux_distribution: The Linux distribution to boot DC/OS on.
>>>>>>> 0953bfe6
        """
        # To avoid conflicts, we use random container names.
        # We use the same random string for each container in a cluster so
        # that they can be associated easily.
        #
        # Starting with "dcos-e2e" allows `make clean` to remove these and
        # only these containers.
        self._cluster_id = 'dcos-e2e-{random}'.format(random=uuid.uuid4())

        # We work in a new directory.
        # This helps running tests in parallel without conflicts and it
        # reduces the chance of side-effects affecting sequential tests.
        self._path = Path(
            TemporaryDirectory(
                suffix=self._cluster_id,
                dir=(
                    str(cluster_backend.workspace_dir)
                    if cluster_backend.workspace_dir else None
                ),
            ).name
        )

        copytree(
            src=str(cluster_backend.dcos_docker_path),
            dst=str(self._path),
            # If there is already a config, we do not copy it as it will be
            # overwritten and therefore copying it is wasteful.
            ignore=ignore_patterns('dcos_generate_config.sh'),
        )

        self._path = self._path.resolve()

        # Files in the `genconf` directory are mounted to the installer at
        # `/genconf`.
        # Therefore, every file which we want to copy to `/genconf` on the
        # installer is put into the `genconf` directory.
        # The way to fix this if we want to be able to put files anywhere is
        # to add an variable to `dcos_generate_config.sh.in` which allows
        # `-v` mounts.
        self._genconf_dir = self._path / 'genconf'
        # We wrap these in `Path` to work around
        # https://github.com/PyCQA/pylint/issues/224.
        Path(self._genconf_dir).mkdir(exist_ok=True)
        self._genconf_dir = Path(self._genconf_dir).resolve()
        self._genconf_dir_src = self._path / 'genconf.src'
        include_dir = self._path / 'include'
        include_dir_src = self._path / 'include.src'
        certs_dir = include_dir / 'certs'
        certs_dir.mkdir(parents=True)
        ssh_dir = include_dir / 'ssh'
        ssh_dir.mkdir(parents=True)
        sbin_dir_src = include_dir_src / 'sbin'
        sbin_dir = include_dir / 'sbin'
        sbin_dir.mkdir(parents=True)
        service_dir_src = include_dir_src / 'systemd'
        service_dir = include_dir / 'systemd'
        service_dir.mkdir(parents=True)

        ip_detect = Path(self._genconf_dir / 'ip-detect')

        copyfile(
            src=str(self._genconf_dir_src / 'ip-detect'),
            dst=str(ip_detect),
        )
        ip_detect.chmod(mode=ip_detect.stat().st_mode | stat.S_IEXEC)

        dcos_postflight = sbin_dir / 'dcos-postflight'

        copyfile(
            src=str(sbin_dir_src / 'dcos-postflight'),
            dst=str(dcos_postflight),
        )
        dcos_postflight.chmod(
            mode=dcos_postflight.stat().st_mode | stat.S_IEXEC,
        )

        copyfile(
            src=str(service_dir_src / 'systemd-journald-init.service'),
            dst=str(service_dir / 'systemd-journald-init.service'),
        )

        rsa_key_pair = rsa.generate_private_key(
            backend=default_backend(),
            public_exponent=65537,
            key_size=2048,
        )

        public_key = rsa_key_pair.public_key().public_bytes(
            serialization.Encoding.OpenSSH,
            serialization.PublicFormat.OpenSSH,
        )

        private_key = rsa_key_pair.private_bytes(
            encoding=serialization.Encoding.PEM,
            format=serialization.PrivateFormat.TraditionalOpenSSL,
            encryption_algorithm=serialization.NoEncryption(),
        )

        public_key_file = ssh_dir / 'id_rsa.pub'
        private_key_file = ssh_dir / 'id_rsa'
        public_key_file.write_bytes(data=public_key)
        private_key_file.write_bytes(data=private_key)
        private_key_file.chmod(mode=stat.S_IRUSR)

        for host_path, installer_path in files_to_copy_to_installer.items():
            relative_installer_path = installer_path.relative_to('/genconf')
            destination_path = self._genconf_dir / relative_installer_path
            copyfile(src=str(host_path), dst=str(destination_path))

        # Only overlay, overlay2, and aufs storage drivers are supported.
        # This chooses the overlay2 driver if the host's driver is not
        # supported for speed reasons.
        client = docker.from_env(version='auto')
        host_driver = client.info()['Driver']
        storage_driver = host_driver if host_driver in (
            'overlay', 'overlay2', 'aufs'
        ) else 'overlay2'

        docker_service_body = dedent(
            """\
            [Unit]
            Description=Docker Application Container Engine
            Documentation=https://docs.docker.com
            After=dbus.service

            [Service]
            ExecStart=/usr/bin/docker daemon -D -s {docker_storage_driver} \
            --disable-legacy-registry=true \
            --exec-opt=native.cgroupdriver=cgroupfs
            LimitNOFILE=1048576
            LimitNPROC=1048576
            LimitCORE=infinity
            Delegate=yes
            TimeoutStartSec=0

            [Install]
            WantedBy=default.target
            """.format(docker_storage_driver=storage_driver)
        )

        self._master_prefix = '{cluster_id}-master-'.format(
            cluster_id=self._cluster_id
        )
        self._agent_prefix = '{cluster_id}-agent-'.format(
            cluster_id=self._cluster_id
        )
        self._public_agent_prefix = '{cluster_id}-pub-agent-'.format(
            cluster_id=self._cluster_id
        )

        bootstrap_genconf_path = self._genconf_dir / 'serve'
        # We wrap this in `Path` to work around
        # https://github.com/PyCQA/pylint/issues/224.
        Path(bootstrap_genconf_path).mkdir()
        self._bootstrap_tmp_path = Path('/opt/dcos_install_tmp')

        # See https://success.docker.com/KBase/Different_Types_of_Volumes
        # for a definition of different types of volumes.
        node_tmpfs_mounts = {
            '/run': 'rw,exec,nosuid,size=2097152k',
            '/tmp': 'rw,exec,nosuid,size=2097152k',
        }

        (service_dir / 'docker.service').write_text(docker_service_body)

        docker_image_tag = 'mesosphere/dcos-docker'
        base_tag = docker_image_tag + ':base'
        base_docker_tag = base_tag + '-docker'
        # This version of Docker supports `overlay2`.
        docker_version = '1.13.1'
        dcos_docker_distros = {
            Distribution.CENTOS_7: 'centos-7',
            Distribution.UBUNTU_16_04: 'ubuntu-xenial',
            Distribution.FEDORA_23: 'fedora-23',
            Distribution.COREOS: 'coreos',
            Distribution.DEBIAN_8: 'debian-jessie',
        }

<<<<<<< HEAD
        distro = dcos_docker_distros[distro]
=======
        distro_path_segment = dcos_docker_distros[linux_distribution]
>>>>>>> 0953bfe6

        client.images.build(
            path=str(self._path),
            rm=True,
            forcerm=True,
            tag=base_tag,
            dockerfile=str(
                Path('build') / 'base' / distro_path_segment / 'Dockerfile'
            ),
        )

        client.images.build(
            path=str(self._path),
            rm=True,
            forcerm=True,
            tag=base_docker_tag,
            dockerfile=str(
                Path('build') / 'base-docker' / docker_version / 'Dockerfile'
            ),
        )

        client.images.build(
            path=str(self._path),
            rm=True,
            forcerm=True,
            tag=docker_image_tag,
        )

        common_mounts = {
            str(certs_dir.resolve()): {
                'bind': '/etc/docker/certs.d',
                'mode': 'rw',
            },
            str(bootstrap_genconf_path): {
                'bind': str(self._bootstrap_tmp_path),
                'mode': 'ro',
            },
        }

        agent_mounts = {
            '/sys/fs/cgroup': {'bind': '/sys/fs/cgroup', 'mode': 'ro'},
            **common_mounts,
        }

        for master_number in range(1, masters + 1):
            unique_mounts = {
                str(uuid.uuid4()): {
                    'bind': '/var/lib/docker',
                    'mode': 'rw'
                },
                str(uuid.uuid4()): {
                    'bind': '/opt',
                    'mode': 'rw'
                },
            }

            self._start_dcos_container(
                container_base_name=self._master_prefix,
                container_number=master_number,
                dcos_num_masters=masters,
                dcos_num_agents=agents + public_agents,
                volumes={
                    **common_mounts,
                    **cluster_backend.custom_master_mounts,
                    **unique_mounts,
                },
                tmpfs=node_tmpfs_mounts,
                docker_image=docker_image_tag,
            )

        for agent_number in range(1, agents + 1):
            unique_mounts = {
                str(uuid.uuid4()): {
                    'bind': '/var/lib/docker',
                    'mode': 'rw'
                },
                str(uuid.uuid4()): {
                    'bind': '/opt',
                    'mode': 'rw'
                },
                str(uuid.uuid4()): {
                    'bind': '/var/lib/mesos/slave',
                    'mode': 'rw'
                },
            }

            self._start_dcos_container(
                container_base_name=self._agent_prefix,
                container_number=agent_number,
                dcos_num_masters=masters,
                dcos_num_agents=agents + public_agents,
                volumes={
                    **agent_mounts,
                    **cluster_backend.custom_agent_mounts,
                    **unique_mounts,
                },
                tmpfs=node_tmpfs_mounts,
                docker_image=docker_image_tag,
            )

        for public_agent_number in range(1, public_agents + 1):
            unique_mounts = {
                str(uuid.uuid4()): {
                    'bind': '/var/lib/docker',
                    'mode': 'rw'
                },
                str(uuid.uuid4()): {
                    'bind': '/opt',
                    'mode': 'rw'
                },
                str(uuid.uuid4()): {
                    'bind': '/var/lib/mesos/slave',
                    'mode': 'rw'
                },
            }

            self._start_dcos_container(
                container_base_name=self._public_agent_prefix,
                container_number=public_agent_number,
                dcos_num_masters=masters,
                dcos_num_agents=agents + public_agents,
                volumes={
                    **agent_mounts,
                    **cluster_backend.custom_public_agent_mounts,
                    **unique_mounts,
                },
                tmpfs=node_tmpfs_mounts,
                docker_image=docker_image_tag,
            )

        # Logically a SSH user should be part of a `Node`.
        # However with the DC/OS config there is a notion of a SSH user for
        # an entire DC/OS cluster, which in our case maps to a single SSH user
        # for every cluster created with the corresponding backend. Maybe
        # we're better off making this a `default_ssh_user` of a
        # `ClusterManager` instead.
        self._default_ssh_user = cluster_backend.default_ssh_user

    def install_dcos_from_url(
        self,
        build_artifact: str,
        extra_config: Dict[str, Any],
        log_output_live: bool,
    ) -> None:
        """
        Args:
            build_artifact: The URL string to a build artifact to install DC/OS
                from.
            extra_config: This may contain extra installation configuration
                variables that are applied on top of the default DC/OS
                configuration of the Docker backend.
            log_output_live: If `True`, log output of the installation live.

        Raises:
            NotImplementedError: `NotImplementedError` because the Docker
                backend does not support the DC/OS advanced installation
                method.
        """
        message = (
            'The Docker backend does not support the installation of DC/OS '
            'by build artifacts passed via URL string. This is because a more '
            'efficient installation method exists in `install_dcos_from_path`.'
        )
        raise NotImplementedError(message)

    def install_dcos_from_path(
        self,
        build_artifact: Path,
        extra_config: Dict[str, Any],
        log_output_live: bool,
    ) -> None:
        """
        Args:
            build_artifact: The `Path` to a build artifact to install DC/OS
                from.
            extra_config: May contain extra installation configuration
                variables that are applied on top of the default DC/OS
                configuration of the Docker backend.
            log_output_live: If `True`, log output of the installation live.
        """
        ssh_user = self._default_ssh_user

        def ip_list(nodes: Set[Node]) -> List[str]:
            return list(map(lambda node: str(node.public_ip_address), nodes))

        config = {
            'agent_list': ip_list(nodes=self.agents),
            'bootstrap_url': 'file://' + str(self._bootstrap_tmp_path),
            # Without this, we see errors like:
            # "Time is not synchronized / marked as bad by the kernel.".
            # Adam saw this on Docker for Mac 17.09.0-ce-mac35.
            #
            # In that case this was fixable with:
            #   $ docker run --rm --privileged alpine hwclock -s
            'check_time': 'false',
            'cluster_name': 'DCOS',
            'exhibitor_storage_backend': 'static',
            'master_discovery': 'static',
            'master_list': ip_list(nodes=self.masters),
            'process_timeout': 10000,
            'public_agent_list': ip_list(nodes=self.public_agents),
            'resolvers': ['8.8.8.8'],
            'ssh_port': 22,
            'ssh_user': ssh_user,
        }

        config_data = {**config, **extra_config}
        config_yaml = yaml.dump(data=config_data)  # type: ignore
        config_file_path = self._genconf_dir / 'config.yaml'
        config_file_path.write_text(data=config_yaml)

        genconf_args = [
            'bash',
            str(build_artifact),
            '--offline',
            '-v',
            '--genconf',
        ]

        installer_ctr = '{cluster_id}-installer'.format(
            cluster_id=self._cluster_id
        )
        installer_port = _get_open_port()

        run_subprocess(
            args=genconf_args,
            env={
                'PORT': str(installer_port),
                'DCOS_INSTALLER_CONTAINER_NAME': installer_ctr,
            },
            log_output_live=log_output_live,
            cwd=str(self._path),
        )

        for role, nodes in [
            ('master', self.masters),
            ('slave', self.agents),
            ('slave_public', self.public_agents),
        ]:
            dcos_install_args = [
                '/bin/bash',
                str(self._bootstrap_tmp_path / 'dcos_install.sh'),
                '--no-block-dcos-setup',
                role,
            ]

            for node in nodes:
                node.run(args=dcos_install_args, user=ssh_user)

    def _start_dcos_container(
        self,
        container_base_name: str,
        container_number: int,
        volumes: Union[Dict[str, Dict[str, str]], List[str]],
        tmpfs: Dict[str, str],
        dcos_num_masters: int,
        dcos_num_agents: int,
        docker_image: str,
    ) -> None:
        """
        Start a master, agent or public agent container.
        In this container, start Docker and `sshd`.

        Run Mesos without `systemd` support. This is not supported by DC/OS.
        See https://jira.mesosphere.com/browse/DCOS_OSS-1131.

        Args:
            container_base_name: The start of the container name.
            container_number: The end of the container name.
            volumes: See `volumes` on
                http://docker-py.readthedocs.io/en/latest/containers.html.
            tmpfs: See `tmpfs` on
                http://docker-py.readthedocs.io/en/latest/containers.html.
            dcos_num_masters: The number of master nodes expected to be in the
                cluster once it has been created.
            dcos_num_agents: The number of agent nodes (agent and public
                agents) expected to be in the cluster once it has been created.
            docker_image: The name of the Docker image to use.
        """
        registry_host = 'registry.local'
        if self.masters:
            first_master = next(iter(self.masters))
            extra_host_ip_address = str(first_master.public_ip_address)
        else:
            extra_host_ip_address = '127.0.0.1'
        hostname = container_base_name + str(container_number)
        environment = {
            'container': hostname,
            'DCOS_NUM_MASTERS': dcos_num_masters,
            'DCOS_NUM_AGENTS': dcos_num_agents,
        }
        extra_hosts = {registry_host: extra_host_ip_address}

        client = docker.from_env(version='auto')
        container = client.containers.run(
            name=hostname,
            privileged=True,
            detach=True,
            tty=True,
            environment=environment,
            hostname=hostname,
            extra_hosts=extra_hosts,
            image=docker_image,
            volumes=volumes,
            tmpfs=tmpfs,
        )

        disable_systemd_support_cmd = (
            "echo 'MESOS_SYSTEMD_ENABLE_SUPPORT=false' >> "
            '/var/lib/dcos/mesos-slave-common'
        )

        for cmd in [
            ['mkdir', '-p', '/var/lib/dcos'],
            ['/bin/bash', '-c', disable_systemd_support_cmd],
            ['systemctl', 'start', 'sshd.service'],
        ]:
            container.exec_run(cmd=cmd)

    def destroy(self) -> None:
        """
        Destroy all nodes in the cluster.
        """
        client = docker.from_env(version='auto')
        for prefix in (
            self._master_prefix,
            self._agent_prefix,
            self._public_agent_prefix,
        ):
            containers = client.containers.list(filters={'name': prefix})
            for container in containers:
                container.remove(v=True, force=True)

        rmtree(path=str(self._path), ignore_errors=True)

    def _nodes(self, container_base_name: str) -> Set[Node]:
        """
        Args:
            container_base_name: The start of the container names.

        Returns: ``Node``s corresponding to containers with names starting
            with ``container_base_name``.
        """
        client = docker.from_env(version='auto')
        filters = {'name': container_base_name}
        containers = client.containers.list(filters=filters)

        nodes = set([])
        for container in containers:
            container_ip_address = IPv4Address(
                container.attrs['NetworkSettings']['IPAddress']
            )
            nodes.add(
                Node(
                    public_ip_address=container_ip_address,
                    private_ip_address=container_ip_address,
                    ssh_key_path=self._path / 'include' / 'ssh' / 'id_rsa',
                )
            )
        return nodes

    @property
    def masters(self) -> Set[Node]:
        """
        Return all DC/OS master ``Node``s.
        """
        return self._nodes(container_base_name=self._master_prefix)

    @property
    def agents(self) -> Set[Node]:
        """
        Return all DC/OS agent ``Node``s.
        """
        return self._nodes(container_base_name=self._agent_prefix)

    @property
    def public_agents(self) -> Set[Node]:
        """
        Return all DC/OS public agent ``Node``s.
        """
        return self._nodes(container_base_name=self._public_agent_prefix)<|MERGE_RESOLUTION|>--- conflicted
+++ resolved
@@ -114,11 +114,7 @@
         public_agents: int,
         files_to_copy_to_installer: Dict[Path, Path],
         cluster_backend: Docker,
-<<<<<<< HEAD
-        distro: Distribution,
-=======
         linux_distribution: Distribution,
->>>>>>> 0953bfe6
     ) -> None:
         """
         TODO: This distribution is not supported on this backend.
@@ -134,11 +130,7 @@
                 Docker the only supported paths on the installer are in the
                 `/genconf` directory.
             cluster_backend: Details of the specific Docker backend to use.
-<<<<<<< HEAD
-            distro: The Linux distribution to boot DC/OS on.
-=======
             linux_distribution: The Linux distribution to boot DC/OS on.
->>>>>>> 0953bfe6
         """
         # To avoid conflicts, we use random container names.
         # We use the same random string for each container in a cluster so
@@ -317,11 +309,7 @@
             Distribution.DEBIAN_8: 'debian-jessie',
         }
 
-<<<<<<< HEAD
-        distro = dcos_docker_distros[distro]
-=======
         distro_path_segment = dcos_docker_distros[linux_distribution]
->>>>>>> 0953bfe6
 
         client.images.build(
             path=str(self._path),
